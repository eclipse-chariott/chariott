--- conflicted
+++ resolved
@@ -26,14 +26,10 @@
           dotnet-version: 6.0.403
           global-json-file: examples/applications/dog-mode-ui/global.json
 
-<<<<<<< HEAD
+      - run: dotnet --info
+
       - name: Build Dog Mode UI Web Application
         run: dotnet build examples/applications/dog-mode-ui
 
       - name: Car Bridge Cloud App
-        run: dotnet build examples/applications/cloud-app
-=======
-      - run: dotnet --info
-
-      - run: dotnet build examples/applications/dog-mode-ui
->>>>>>> 0d02b5fa
+        run: dotnet build examples/applications/cloud-app