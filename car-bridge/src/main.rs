--- conflicted
+++ resolved
@@ -10,16 +10,13 @@
     shutdown::ctrl_c_cancellation,
 };
 use chariott_proto::{
-<<<<<<< HEAD
-    common::{FulfillmentEnum, FulfillmentMessage, IntentEnum, SubscribeFulfillment},
+    common::{
+        FulfillmentEnum, FulfillmentMessage, IntentEnum, SubscribeFulfillment, ValueEnum,
+        ValueMessage,
+    },
     runtime::{FulfillRequest, FulfillResponse},
 };
-use examples_common::chariott::api::Chariott;
-=======
-    common::{IntentEnum, ValueEnum, ValueMessage},
-    runtime::FulfillRequest,
-};
->>>>>>> f4eb05f1
+use examples_common::chariott::api::Chariott as _;
 use messaging::{MqttMessaging, Publisher, Subscriber};
 use paho_mqtt::{Message as MqttMessage, MessageBuilder, Properties, PropertyCode, QOS_1, QOS_2};
 use prost::Message;
@@ -32,7 +29,7 @@
     },
 };
 use tokio_stream::StreamExt as _;
-use tracing::{debug, warn, Level};
+use tracing::{debug, error, warn, Level};
 use tracing_subscriber::{util::SubscriberInitExt as _, EnvFilter};
 
 mod messaging;
@@ -137,26 +134,11 @@
 ) {
     async fn get_response(
         chariott: &mut impl ChariottCommunication,
-<<<<<<< HEAD
-        response_sender: Sender<(String, MessageBuilder)>,
-        subscription_state: Arc<Mutex<SubscriptionState>>,
-        provider_registry: Arc<Mutex<ProviderRegistry>>,
-        message: MqttMessage,
-    ) -> Result<(), Box<dyn std::error::Error>> {
-        let correlation_data = message
-            .properties()
-            .get_binary(PropertyCode::CorrelationData)
-            .ok_or_else(|| Error::new("No correlation data found on message."))?;
-
-        let response_topic = message
-            .properties()
-            .get_string(PropertyCode::ResponseTopic)
-            .ok_or_else(|| Error::new("No correlation data found on message."))?;
-
-=======
+        response_sender: &Sender<(String, MessageBuilder)>,
+        subscription_state: &Arc<Mutex<SubscriptionState>>,
+        provider_registry: &Arc<Mutex<ProviderRegistry>>,
         message: &MqttMessage,
     ) -> Result<Response, Box<dyn std::error::Error>> {
->>>>>>> f4eb05f1
         let fulfill_request: FulfillRequest = Message::decode(message.payload())?;
 
         let namespace = fulfill_request.namespace;
@@ -275,7 +257,15 @@
         }
     };
 
-    let response = match get_response(chariott, &message).await {
+    let response = match get_response(
+        chariott,
+        &response_sender,
+        &subscription_state,
+        &provider_registry,
+        &message,
+    )
+    .await
+    {
         Ok(message) => message,
         Err(error) => {
             debug!("Error when handling message: '{error:?}'.");
@@ -317,12 +307,6 @@
         return;
     }
 
-<<<<<<< HEAD
-    if let Err(e) =
-        inner(chariott, response_sender, subscription_state, provider_registry, message).await
-    {
-        error!("Error when handling message: '{e:?}'.");
-=======
     if let Err(err) = response_sender
         .send((
             correlation_information.response_topic,
@@ -362,6 +346,5 @@
             .ok_or_else(|| Error::new("No response topic found on message."))?;
 
         Ok(CorrelationInformation { correlation_data, response_topic })
->>>>>>> f4eb05f1
     }
 }