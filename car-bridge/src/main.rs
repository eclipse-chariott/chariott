--- conflicted
+++ resolved
@@ -23,15 +23,11 @@
 use streaming::{Action, ProviderRegistry, SubscriptionState};
 use tokio::{
     select, spawn,
-<<<<<<< HEAD
     sync::{
         mpsc::{self, Sender},
         Mutex,
     },
-=======
-    sync::mpsc::{self, Sender},
     time::timeout,
->>>>>>> 19a985e5
 };
 use tokio_stream::StreamExt as _;
 use tracing::{debug, warn, Level};
