--- conflicted
+++ resolved
@@ -68,6 +68,7 @@
     let cancellation_token = ctrl_c_cancellation();
 
     let (response_sender, mut response_receiver) = mpsc::channel(PUBLISH_BUFFER);
+    let response_sender = ResponseSender(response_sender);
 
     loop {
         select! {
@@ -76,16 +77,7 @@
                     break;
                 };
 
-<<<<<<< HEAD
-                let mut chariott = chariott.clone();
-                let response_sender = ResponseSender(response_sender.clone());
-                let subscription_state = Arc::clone(&subscription_state);
-                let provider_registry = Arc::clone(&provider_registry);
-
-                spawn(async move {
-                    handle_message(&mut chariott, response_sender, subscription_state, provider_registry, message).await;
-=======
-                spawn(handle_message(chariott.clone(), response_sender.clone(), message));
+                spawn(handle_message(chariott.clone(), response_sender.clone(), Arc::clone(&subscription_state),  Arc::clone(&provider_registry), message));
             }
             message = response_receiver.recv() => {
                 let Some((topic, message)) = message else {
@@ -99,7 +91,6 @@
                     if let Err(e) = client.publish(topic, message).await {
                         debug!("Error when publishing message: '{:?}'.", e);
                     }
->>>>>>> 73b3bb57
                 });
             }
             _ = cancellation_token.cancelled() => {
@@ -115,15 +106,10 @@
 }
 
 async fn handle_message(
-<<<<<<< HEAD
-    chariott: &mut impl ChariottCommunication,
+    mut chariott: impl ChariottCommunication,
     response_sender: ResponseSender,
     subscription_state: Arc<Mutex<SubscriptionState>>,
     provider_registry: Arc<Mutex<ProviderRegistry>>,
-=======
-    mut chariott: impl ChariottCommunication,
-    response_sender: Sender<(String, MessageBuilder)>,
->>>>>>> 73b3bb57
     message: MqttMessage,
 ) {
     let request: Request = match message.try_into() {
@@ -157,7 +143,7 @@
                         match action.clone() {
                             Action::Listen(namespace) => {
                                 provider_events
-                                    .register_event_provider(chariott, namespace)
+                                    .register_event_provider(&mut chariott, namespace)
                                     .await?;
                             }
                             Action::Subscribe(namespace, source) => {
@@ -166,7 +152,7 @@
                                     .expect(
                                         "Prior to subscribing we must have established listening.",
                                     )
-                                    .subscribe(chariott, source)
+                                    .subscribe(&mut chariott, source)
                                     .await?;
                             }
                             Action::Link(namespace, topic) => {
